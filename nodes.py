--- conflicted
+++ resolved
@@ -1153,7 +1153,6 @@
 
         if reference_entries is None:
             return (pose_data_copy,)
-<<<<<<< HEAD
 
         use_pairs = (
             TORSO_LENGTH_PAIRS if length_mode == "TORSO" else FULL_BODY_LENGTH_PAIRS
@@ -1495,349 +1494,6 @@
             if target_y <= anchor_y + 1e-6:
                 return
 
-=======
-
-        use_pairs = (
-            TORSO_LENGTH_PAIRS if length_mode == "TORSO" else FULL_BODY_LENGTH_PAIRS
-        )
-
-        for idx, meta in enumerate(pose_metas):
-            reference_entry = (
-                reference_entries[idx]
-                if idx < len(reference_entries)
-                else reference_entries[-1]
-            )
-
-            if reference_entry is None:
-                continue
-
-            self._stabilise_meta(
-                meta,
-                reference_entry,
-                reference_is_meta,
-                use_pairs,
-                preserve_tolerance,
-                max_scale_change,
-                limit_to_canvas,
-                propagate_to_hands,
-            )
-
-        return (pose_data_copy,)
-
-class PoseDataEditorAutomatic:
-    HEAD_INDICES = BODY_GROUPS.get("HEAD", [])
-    HIP_INDICES = [idx for idx in BODY_GROUPS.get("HIP_WIDTH", []) if idx is not None]
-    LEG_INDICES = [idx for idx in BODY_GROUPS.get("LEGS", []) if idx not in BODY_GROUPS.get("HIP_WIDTH", [])]
-    FOOT_INDICES = [idx for idx in BODY_GROUPS.get("FEET", []) if idx is not None]
-
-    @classmethod
-    def INPUT_TYPES(cls):
-        return {
-            "required": {
-                "pose_data": ("POSEDATA",),
-                "scale_legs_to_bottom": (
-                    "BOOLEAN",
-                    {
-                        "default": True,
-                        "tooltip": "Stretch legs so the lowest point reaches the canvas floor (after foot padding).",
-                    },
-                ),
-                "scale_legs_normal": (
-                    "BOOLEAN",
-                    {
-                        "default": False,
-                        "tooltip": "Apply a manual scaling factor to the current leg span.",
-                    },
-                ),
-                "scale_legs_relative_to_body": (
-                    "BOOLEAN",
-                    {
-                        "default": False,
-                        "tooltip": "Match legs to a multiple of the torso-to-head distance.",
-                    },
-                ),
-                "scale_legs": (
-                    "FLOAT",
-                    {
-                        "default": 1.0,
-                        "min": 0.0,
-                        "max": 10.0,
-                        "step": 0.01,
-                        "tooltip": "Multiplier applied to the current leg span when the 'Scale Legs Normal' checkbox is enabled.",
-                    },
-                ),
-                "torso_head_multiple": (
-                    "FLOAT",
-                    {
-                        "default": 1.5,
-                        "min": 0.0,
-                        "max": 10.0,
-                        "step": 0.01,
-                        "tooltip": "Multiplier applied to the torso-to-head distance when 'Scale Legs Relative to Body' is enabled.",
-                    },
-                ),
-                "head_padding": (
-                    "FLOAT",
-                    {
-                        "default": 0.02,
-                        "min": 0.0,
-                        "max": 2048.0,
-                        "step": 0.001,
-                        "tooltip": "Distance to keep between the top-most head point and the canvas edge.",
-                    },
-                ),
-                "head_padding_normalized": (
-                    "BOOLEAN",
-                    {
-                        "default": True,
-                        "tooltip": "Interpret the head padding as a 0-1 ratio of the canvas height instead of pixels.",
-                    },
-                ),
-                "foot_padding": (
-                    "FLOAT",
-                    {
-                        "default": 0.02,
-                        "min": 0.0,
-                        "max": 2048.0,
-                        "step": 0.001,
-                        "tooltip": "Distance to keep between the lowest foot point and the bottom canvas edge.",
-                    },
-                ),
-                "foot_padding_normalized": (
-                    "BOOLEAN",
-                    {
-                        "default": True,
-                        "tooltip": "Interpret the foot padding as a 0-1 ratio of the canvas height instead of pixels.",
-                    },
-                ),
-                "center_horizontally": (
-                    "BOOLEAN",
-                    {
-                        "default": True,
-                        "tooltip": "When enabled, horizontally centre the pose after vertical adjustments.",
-                    },
-                ),
-                "limit_to_canvas": (
-                    "BOOLEAN",
-                    {
-                        "default": True,
-                        "tooltip": "Clamp all keypoints to the canvas bounds after adjustments are applied.",
-                    },
-                ),
-                "person_index": (
-                    "INT",
-                    {
-                        "default": -1,
-                        "min": -1,
-                        "max": 9999,
-                        "step": 1,
-                        "tooltip": "When >= 0, only process the matching pose entry. Use -1 to process every pose.",
-                    },
-                ),
-            },
-        }
-
-    RETURN_TYPES = ("POSEDATA",)
-    RETURN_NAMES = ("pose_data",)
-    FUNCTION = "process"
-    CATEGORY = "WanAnimatePreprocess"
-    DESCRIPTION = "Automatically aligns detected poses to the canvas by padding the head, stretching legs to the floor and optionally centring horizontally."
-
-    def process(
-        self,
-        pose_data,
-        scale_legs_to_bottom,
-        scale_legs_normal,
-        scale_legs_relative_to_body,
-        scale_legs,
-        torso_head_multiple,
-        head_padding,
-        head_padding_normalized,
-        foot_padding,
-        foot_padding_normalized,
-        center_horizontally,
-        limit_to_canvas,
-        person_index,
-    ):
-        pose_data_copy = copy.deepcopy(pose_data)
-        pose_metas = pose_data_copy.get("pose_metas", [])
-
-        if not pose_metas:
-            return (pose_data_copy,)
-
-        leg_mode = self._select_leg_mode(
-            scale_legs_to_bottom,
-            scale_legs_normal,
-            scale_legs_relative_to_body,
-        )
-
-        for idx, meta in enumerate(pose_metas):
-            if person_index >= 0 and idx != person_index:
-                continue
-
-            self._auto_align_meta(
-                meta,
-                leg_mode,
-                scale_legs,
-                torso_head_multiple,
-                head_padding,
-                head_padding_normalized,
-                foot_padding,
-                foot_padding_normalized,
-                center_horizontally,
-                limit_to_canvas,
-            )
-
-        return (pose_data_copy,)
-
-    def _select_leg_mode(
-        self,
-        scale_legs_to_bottom,
-        scale_legs_normal,
-        scale_legs_relative_to_body,
-    ):
-        selection = [
-            bool(scale_legs_to_bottom),
-            bool(scale_legs_normal),
-            bool(scale_legs_relative_to_body),
-        ]
-
-        if sum(selection) != 1:
-            raise ValueError(
-                "PoseDataEditorAutomatic requires exactly one leg scaling checkbox to be enabled."
-            )
-
-        if scale_legs_to_bottom:
-            return "bottom"
-        if scale_legs_normal:
-            return "normal"
-        return "relative"
-
-    def _auto_align_meta(
-        self,
-        meta,
-        leg_mode,
-        scale_legs,
-        torso_head_multiple,
-        head_padding,
-        head_padding_normalized,
-        foot_padding,
-        foot_padding_normalized,
-        center_horizontally,
-        limit_to_canvas,
-    ):
-        width = getattr(meta, "width", None)
-        height = getattr(meta, "height", None)
-
-        if width in (None, 0) or height in (None, 0):
-            return
-
-        head_pad_px = self._resolve_padding(head_padding, head_padding_normalized, height)
-        foot_pad_px = self._resolve_padding(foot_padding, foot_padding_normalized, height)
-
-        head_pad_px = float(np.clip(head_pad_px, 0.0, float(height)))
-        foot_pad_px = float(np.clip(foot_pad_px, 0.0, float(height)))
-
-        self._translate_head_to_padding(meta, head_pad_px, width, height)
-        self._adjust_leg_length(
-            meta,
-            foot_pad_px,
-            width,
-            height,
-            leg_mode,
-            scale_legs,
-            torso_head_multiple,
-        )
-
-        if center_horizontally:
-            self._centre_pose(meta, width)
-
-        if limit_to_canvas:
-            self._clamp_pose(meta, width, height)
-
-    def _resolve_padding(self, value, normalized, height):
-        if normalized:
-            return float(value) * float(height)
-        return float(value)
-
-    def _translate_head_to_padding(
-        self,
-        meta,
-        head_padding_px,
-        width,
-        height,
-        locked_delta=None,
-    ):
-        if locked_delta is not None:
-            delta = float(locked_delta)
-            if abs(delta) <= 1e-6:
-                return float(delta)
-            self._translate_pose(meta, 0.0, delta, width, height)
-            return float(delta)
-
-        top_y = self._find_head_top(meta)
-
-        if top_y is None:
-            top_y = self._find_pose_top(meta)
-
-        if top_y is None:
-            return None
-
-        delta = head_padding_px - float(top_y)
-        if abs(delta) <= 1e-6:
-            return float(delta)
-
-        self._translate_pose(meta, 0.0, delta, width, height)
-        return float(delta)
-
-    def _adjust_leg_length(
-        self,
-        meta,
-        foot_padding_px,
-        width,
-        height,
-        leg_mode,
-        scale_legs,
-        torso_head_multiple,
-    ):
-        anchor_y = self._compute_leg_anchor(meta)
-        if anchor_y is None:
-            return
-
-        bottom_y = self._find_leg_bottom(meta)
-        if bottom_y is None:
-            return
-
-        span = bottom_y - anchor_y
-        if span <= 1e-6:
-            return
-
-        mode_key = (leg_mode or "").strip().lower()
-
-        if mode_key == "normal":
-            multiplier = max(float(scale_legs), 0.0)
-            if multiplier <= 0.0:
-                return
-            scale = multiplier
-        elif mode_key == "relative":
-            upper_length = self._compute_upper_body_length(meta, anchor_y)
-            if upper_length is None or upper_length <= 1e-6:
-                return
-            multiplier = max(float(torso_head_multiple), 0.0)
-            if multiplier <= 0.0:
-                return
-            desired_span = upper_length * multiplier
-            if desired_span <= 1e-6:
-                return
-            scale = desired_span / span
-        else:
-            target_y = float(height) - float(foot_padding_px)
-            target_y = float(np.clip(target_y, 0.0, float(height)))
-
-            if target_y <= anchor_y + 1e-6:
-                return
-
->>>>>>> 31499cfd
             scale = (target_y - anchor_y) / span
 
         if not np.isfinite(scale) or scale <= 0.0:
