import os
import copy
import torch
from tqdm import tqdm
import numpy as np
import folder_paths
import cv2
import json
import logging
from typing import Any, Dict, Iterable, List, Tuple, Union
script_directory = os.path.dirname(os.path.abspath(__file__))

from comfy import model_management as mm
from comfy.utils import load_torch_file, ProgressBar
device = mm.get_torch_device()
offload_device = mm.unet_offload_device()

folder_paths.add_model_folder_path("detection", os.path.join(folder_paths.models_dir, "detection"))

from .models.onnx_models import ViTPose, Yolo
from .pose_utils.pose2d_utils import load_pose_metas_from_kp2ds_seq, crop, bbox_from_detector
from .utils import get_face_bboxes, padding_resize, resize_by_area, resize_to_bounds
from .pose_utils.human_visualization import AAPoseMeta, draw_aapose_by_meta_new, draw_aaface_by_meta
from .retarget_pose import get_retarget_pose

COCO_BODY_KEYPOINT_NAMES: Tuple[str, ...] = (
    "nose",
    "left_eye",
    "right_eye",
    "left_ear",
    "right_ear",
    "left_shoulder",
    "right_shoulder",
    "left_elbow",
    "right_elbow",
    "left_wrist",
    "right_wrist",
    "left_hip",
    "right_hip",
    "left_knee",
    "right_knee",
    "left_ankle",
    "right_ankle",
)

KEY_FRAME_BODY_INDICES: Tuple[int, ...] = tuple(range(len(COCO_BODY_KEYPOINT_NAMES)))
LEGACY_KEY_FRAME_BODY_INDICES: Tuple[int, ...] = (0, 1, 2, 5, 8, 11, 10, 13)

class OnnxDetectionModelLoader:
    @classmethod
    def INPUT_TYPES(s):
        return {
            "required": {
                "vitpose_model": (folder_paths.get_filename_list("detection"), {"tooltip": "These models are loaded from the 'ComfyUI/models/detection' -folder",}),
                "yolo_model": (folder_paths.get_filename_list("detection"), {"tooltip": "These models are loaded from the 'ComfyUI/models/detection' -folder",}),
                "onnx_device": (["CUDAExecutionProvider", "CPUExecutionProvider"], {"default": "CUDAExecutionProvider", "tooltip": "Device to run the ONNX models on"}),
            },
        }

    RETURN_TYPES = ("POSEMODEL",)
    RETURN_NAMES = ("model", )
    FUNCTION = "loadmodel"
    CATEGORY = "WanAnimatePreprocess"
    DESCRIPTION = "Loads ONNX models for pose and face detection. ViTPose for pose estimation and YOLO for object detection."

    def loadmodel(self, vitpose_model, yolo_model, onnx_device):

        vitpose_model_path = folder_paths.get_full_path_or_raise("detection", vitpose_model)
        yolo_model_path = folder_paths.get_full_path_or_raise("detection", yolo_model)

        vitpose = ViTPose(vitpose_model_path, onnx_device)
        yolo = Yolo(yolo_model_path, onnx_device)

        model = {
            "vitpose": vitpose,
            "yolo": yolo,
        }

        return (model, )

class PoseAndFaceDetection:
    @classmethod
    def INPUT_TYPES(s):
        return {
            "required": {
                "model": ("POSEMODEL",),
                "images": ("IMAGE",),
                "width": ("INT", {"default": 832, "min": 64, "max": 2048, "step": 1, "tooltip": "Width of the generation"}),
                "height": ("INT", {"default": 480, "min": 64, "max": 2048, "step": 1, "tooltip": "Height of the generation"}),
            },
            "optional": {
                "retarget_image": ("IMAGE", {"default": None, "tooltip": "Optional reference image for pose retargeting"}),
            },
        }

    RETURN_TYPES = ("POSEDATA", "IMAGE", "STRING", "BBOX", "BBOX,")
    RETURN_NAMES = ("pose_data", "face_images", "key_frame_body_points", "bboxes", "face_bboxes")
    FUNCTION = "process"
    CATEGORY = "WanAnimatePreprocess"
    DESCRIPTION = "Detects human poses and face images from input images. Optionally retargets poses based on a reference image."

    def process(self, model, images, width, height, retarget_image=None):
        detector = model["yolo"]
        pose_model = model["vitpose"]
        B, H, W, C = images.shape

        shape = np.array([H, W])[None]
        images_np = images.numpy()

        IMG_NORM_MEAN = np.array([0.485, 0.456, 0.406])
        IMG_NORM_STD = np.array([0.229, 0.224, 0.225])
        input_resolution=(256, 192)
        rescale = 1.25

        detector.reinit()
        pose_model.reinit()
        if retarget_image is not None:
            refer_img = resize_by_area(retarget_image[0].numpy() * 255, width * height, divisor=16) / 255.0
            ref_bbox = (detector(
                cv2.resize(refer_img.astype(np.float32), (640, 640)).transpose(2, 0, 1)[None],
                shape
                )[0][0]["bbox"])

            if ref_bbox is None or ref_bbox[-1] <= 0 or (ref_bbox[2] - ref_bbox[0]) < 10 or (ref_bbox[3] - ref_bbox[1]) < 10:
                ref_bbox = np.array([0, 0, refer_img.shape[1], refer_img.shape[0]])

            center, scale = bbox_from_detector(ref_bbox, input_resolution, rescale=rescale)
            refer_img = crop(refer_img, center, scale, (input_resolution[0], input_resolution[1]))[0]

            img_norm = (refer_img - IMG_NORM_MEAN) / IMG_NORM_STD
            img_norm = img_norm.transpose(2, 0, 1).astype(np.float32)

            ref_keypoints = pose_model(img_norm[None], np.array(center)[None], np.array(scale)[None])
            refer_pose_meta = load_pose_metas_from_kp2ds_seq(ref_keypoints, width=retarget_image.shape[2], height=retarget_image.shape[1])[0]

        comfy_pbar = ProgressBar(B*2)
        progress = 0
        bboxes = []
        for img in tqdm(images_np, total=len(images_np), desc="Detecting bboxes"):
            bboxes.append(detector(
                cv2.resize(img, (640, 640)).transpose(2, 0, 1)[None],
                shape
                )[0][0]["bbox"])
            progress += 1
            if progress % 10 == 0:
                comfy_pbar.update_absolute(progress)

        detector.cleanup()

        kp2ds = []
        for img, bbox in tqdm(zip(images_np, bboxes), total=len(images_np), desc="Extracting keypoints"):
            if bbox is None or bbox[-1] <= 0 or (bbox[2] - bbox[0]) < 10 or (bbox[3] - bbox[1]) < 10:
                bbox = np.array([0, 0, img.shape[1], img.shape[0]])

            bbox_xywh = bbox
            center, scale = bbox_from_detector(bbox_xywh, input_resolution, rescale=rescale)
            img = crop(img, center, scale, (input_resolution[0], input_resolution[1]))[0]

            img_norm = (img - IMG_NORM_MEAN) / IMG_NORM_STD
            img_norm = img_norm.transpose(2, 0, 1).astype(np.float32)

            keypoints = pose_model(img_norm[None], np.array(center)[None], np.array(scale)[None])
            kp2ds.append(keypoints)
            progress += 1
            if progress % 10 == 0:
                comfy_pbar.update_absolute(progress)

        pose_model.cleanup()

        kp2ds = np.concatenate(kp2ds, 0)
        pose_metas = load_pose_metas_from_kp2ds_seq(kp2ds, width=W, height=H)

        face_images = []
        face_bboxes = []
        for idx, meta in enumerate(pose_metas):
            face_bbox_for_image = get_face_bboxes(meta['keypoints_face'][:, :2], scale=1.3, image_shape=(H, W))
            x1, x2, y1, y2 = face_bbox_for_image
            face_bboxes.append((x1, y1, x2, y2))
            face_image = images_np[idx][y1:y2, x1:x2]
            # Check if face_image is valid before resizing
            if face_image.size == 0 or face_image.shape[0] == 0 or face_image.shape[1] == 0:
                logging.warning(f"Empty face crop on frame {idx}, creating fallback image.")
                # Create a fallback image (black or use center crop)
                fallback_size = int(min(H, W) * 0.3)
                fallback_x1 = (W - fallback_size) // 2
                fallback_x2 = fallback_x1 + fallback_size
                fallback_y1 = int(H * 0.1)
                fallback_y2 = fallback_y1 + fallback_size
                face_image = images_np[idx][fallback_y1:fallback_y2, fallback_x1:fallback_x2]
                
                # If still empty, create a black image
                if face_image.size == 0:
                    face_image = np.zeros((fallback_size, fallback_size, C), dtype=images_np.dtype)
            face_image = cv2.resize(face_image, (512, 512))
            face_images.append(face_image)

        face_images_np = np.stack(face_images, 0)
        face_images_tensor = torch.from_numpy(face_images_np)

        if retarget_image is not None and refer_pose_meta is not None:
            retarget_pose_metas = get_retarget_pose(pose_metas[0], refer_pose_meta, pose_metas, None, None)
        else:
            retarget_pose_metas = [AAPoseMeta.from_humanapi_meta(meta) for meta in pose_metas]

        bbox = np.array(bboxes[0]).flatten()
        if bbox.shape[0] >= 4:
            bbox_ints = tuple(int(v) for v in bbox[:4])
        else:
            bbox_ints = (0, 0, 0, 0)

        key_frame_num = 4 if B >= 4 else 1
        key_frame_step = len(pose_metas) // key_frame_num
        key_frame_index_list = list(range(0, len(pose_metas), key_frame_step))

        key_points_index = list(KEY_FRAME_BODY_INDICES)

        points_dict_list: List[Dict[str, Any]] = []
        for key_frame_index in key_frame_index_list:
            keypoints_body_list = []
            body_key_points = pose_metas[key_frame_index]['keypoints_body']
            for each_index in key_points_index:
                if each_index >= len(body_key_points):
                    continue
                each_keypoint = body_key_points[each_index]
                if each_keypoint is None:
                    continue
                keypoints_body_list.append((each_index, each_keypoint))

            if not keypoints_body_list:
                continue

            meta_wh = np.array([
                float(pose_metas[key_frame_index].get('width', pose_metas[0]['width'])),
                float(pose_metas[key_frame_index].get('height', pose_metas[0]['height'])),
            ], dtype=np.float32)

            frame_points: List[Dict[str, Any]] = []
            for original_index, keypoint in keypoints_body_list:
                coords = np.asarray(keypoint[:2], dtype=np.float32) * meta_wh
                entry: Dict[str, Any] = {
                    "index": int(original_index),
                    "name": COCO_BODY_KEYPOINT_NAMES[original_index]
                    if original_index < len(COCO_BODY_KEYPOINT_NAMES)
                    else f"keypoint_{original_index}",
                    "x": float(coords[0]),
                    "y": float(coords[1]),
                }
                if len(keypoint) >= 3 and keypoint[2] is not None:
                    try:
                        score_val = float(keypoint[2])
                    except (TypeError, ValueError):
                        score_val = None
                    if score_val is not None:
                        clipped_score = float(np.clip(score_val, 0.0, 1.0))
                        entry["score"] = clipped_score
                        entry["confidence"] = clipped_score
                frame_points.append(entry)

            if frame_points:
                points_dict_list = frame_points

        pose_data = {
            "retarget_image": refer_img if retarget_image is not None else None,
            "pose_metas": retarget_pose_metas,
            "refer_pose_meta": refer_pose_meta if retarget_image is not None else None,
            "pose_metas_original": pose_metas,
        }

        return (pose_data, face_images_tensor, json.dumps(points_dict_list), [bbox_ints], face_bboxes)

class DrawViTPose:
    @classmethod
    def INPUT_TYPES(s):
        return {
            "required": {
                "pose_data": ("POSEDATA",),
                "width": ("INT", {"default": 832, "min": 64, "max": 2048, "step": 1, "tooltip": "Width of the generation"}),
                "height": ("INT", {"default": 480, "min": 64, "max": 2048, "step": 1, "tooltip": "Height of the generation"}),
                "retarget_padding": ("INT", {"default": 16, "min": 0, "max": 512, "step": 1, "tooltip": "When > 0, the retargeted pose image is padded and resized to the target size"}),
                "body_stick_width": ("INT", {"default": -1, "min": -1, "max": 20, "step": 1, "tooltip": "Width of the body sticks. Set to 0 to disable body drawing, -1 for auto"}),
                "hand_stick_width": ("INT", {"default": -1, "min": -1, "max": 20, "step": 1, "tooltip": "Width of the hand sticks. Set to 0 to disable hand drawing, -1 for auto"}),
                "draw_head": ("BOOLEAN", {"default": "True", "tooltip": "Whether to draw head keypoints"}),
            },
        }

    RETURN_TYPES = ("IMAGE", )
    RETURN_NAMES = ("pose_images", )
    FUNCTION = "process"
    CATEGORY = "WanAnimatePreprocess"
    DESCRIPTION = "Draws pose images from pose data."

    def process(self, pose_data, width, height, body_stick_width, hand_stick_width, draw_head, retarget_padding=64):

        retarget_image = pose_data.get("retarget_image", None)
        pose_metas = pose_data["pose_metas"]

        draw_hand = hand_stick_width != 0
        use_retarget_resize = retarget_padding > 0 and retarget_image is not None

        comfy_pbar = ProgressBar(len(pose_metas))
        progress = 0
        crop_target_image = None
        pose_images = []

        for idx, meta in enumerate(tqdm(pose_metas, desc="Drawing pose images")):
            canvas = np.zeros((height, width, 3), dtype=np.uint8)
            pose_image = draw_aapose_by_meta_new(canvas, meta, draw_hand=draw_hand, draw_head=draw_head, body_stick_width=body_stick_width, hand_stick_width=hand_stick_width)

            if crop_target_image is None:
                crop_target_image = pose_image

            if use_retarget_resize:
                pose_image = resize_to_bounds(pose_image, height, width, crop_target_image=crop_target_image, extra_padding=retarget_padding)
            else:
                pose_image = padding_resize(pose_image, height, width)

            pose_images.append(pose_image)
            progress += 1
            if progress % 10 == 0:
                comfy_pbar.update_absolute(progress)

        pose_images_np = np.stack(pose_images, 0)
        pose_images_tensor = torch.from_numpy(pose_images_np).float() / 255.0

        return (pose_images_tensor, )

class PoseRetargetPromptHelper:
    @classmethod
    def INPUT_TYPES(s):
        return {
            "required": {
                "pose_data": ("POSEDATA",),
            },
        }

    RETURN_TYPES = ("STRING", "STRING", )
    RETURN_NAMES = ("prompt", "retarget_prompt", )
    FUNCTION = "process"
    CATEGORY = "WanAnimatePreprocess"
    DESCRIPTION = "Generates text prompts for pose retargeting based on visibility of arms and legs in the template pose. Originally used for Flux Kontext"

    def process(self, pose_data):
        refer_pose_meta = pose_data.get("refer_pose_meta", None)
        if refer_pose_meta is None:
            return ("Change the person to face forward.", "Change the person to face forward.", )
        tpl_pose_metas = pose_data["pose_metas_original"]
        arm_visible = False
        leg_visible = False

        for tpl_pose_meta in tpl_pose_metas:
            tpl_keypoints = tpl_pose_meta['keypoints_body']
            tpl_keypoints = np.array(tpl_keypoints)
            if np.any(tpl_keypoints[3]) != 0 or np.any(tpl_keypoints[4]) != 0 or np.any(tpl_keypoints[6]) != 0 or np.any(tpl_keypoints[7]) != 0:
                if (tpl_keypoints[3][0] <= 1 and tpl_keypoints[3][1] <= 1 and tpl_keypoints[3][2] >= 0.75) or (tpl_keypoints[4][0] <= 1 and tpl_keypoints[4][1] <= 1 and tpl_keypoints[4][2] >= 0.75) or \
                    (tpl_keypoints[6][0] <= 1 and tpl_keypoints[6][1] <= 1 and tpl_keypoints[6][2] >= 0.75) or (tpl_keypoints[7][0] <= 1 and tpl_keypoints[7][1] <= 1 and tpl_keypoints[7][2] >= 0.75):
                    arm_visible = True
            if np.any(tpl_keypoints[9]) != 0 or np.any(tpl_keypoints[12]) != 0 or np.any(tpl_keypoints[10]) != 0 or np.any(tpl_keypoints[13]) != 0:
                if (tpl_keypoints[9][0] <= 1 and tpl_keypoints[9][1] <= 1 and tpl_keypoints[9][2] >= 0.75) or (tpl_keypoints[12][0] <= 1 and tpl_keypoints[12][1] <= 1 and tpl_keypoints[12][2] >= 0.75) or \
                    (tpl_keypoints[10][0] <= 1 and tpl_keypoints[10][1] <= 1 and tpl_keypoints[10][2] >= 0.75) or (tpl_keypoints[13][0] <= 1 and tpl_keypoints[13][1] <= 1 and tpl_keypoints[13][2] >= 0.75):
                    leg_visible = True
            if arm_visible and leg_visible:
                break

        if leg_visible:
            if tpl_pose_meta['width'] > tpl_pose_meta['height']:
                tpl_prompt = "Change the person to a standard T-pose (facing forward with arms extended). The person is standing. Feet and Hands are visible in the image."
            else:
                tpl_prompt = "Change the person to a standard pose with the face oriented forward and arms extending straight down by the sides. The person is standing. Feet and Hands are visible in the image."

            if refer_pose_meta['width'] > refer_pose_meta['height']:
                refer_prompt = "Change the person to a standard T-pose (facing forward with arms extended). The person is standing. Feet and Hands are visible in the image."
            else:
                refer_prompt = "Change the person to a standard pose with the face oriented forward and arms extending straight down by the sides. The person is standing. Feet and Hands are visible in the image."
        elif arm_visible:
            if tpl_pose_meta['width'] > tpl_pose_meta['height']:
                tpl_prompt = "Change the person to a standard T-pose (facing forward with arms extended). Hands are visible in the image."
            else:
                tpl_prompt = "Change the person to a standard pose with the face oriented forward and arms extending straight down by the sides. Hands are visible in the image."

            if refer_pose_meta['width'] > refer_pose_meta['height']:
                refer_prompt = "Change the person to a standard T-pose (facing forward with arms extended). Hands are visible in the image."
            else:
                refer_prompt = "Change the person to a standard pose with the face oriented forward and arms extending straight down by the sides. Hands are visible in the image."
        else:
            tpl_prompt = "Change the person to face forward."
            refer_prompt = "Change the person to face forward."

        return (tpl_prompt, refer_prompt, )


class PoseDataManipulator:
    PART_DEFINITIONS: Dict[str, Dict[str, Union[List[int], str]]] = {
        "feet": {"body": [15, 16]},
        "legs": {"body": [13, 14]},
        "full_legs": {"body": [11, 12, 13, 14, 15, 16]},
        "both_legs": {"body": [11, 12, 13, 14, 15, 16]},
        "torso": {"body": [5, 6, 11, 12]},
        "shoulders": {"body": [5, 6]},
        "hands": {"body": [9, 10], "lhand": "all", "rhand": "all"},
        "arms": {"body": [5, 6, 7, 8, 9, 10]},
<<<<<<< HEAD
        "body": {"body": "all"},
        "head": {"body": [0, 1, 2, 3, 4], "face": "all"},
        "face": {"face": "all"},
        "full_body": {"body": "all", "lhand": "all", "rhand": "all", "face": "all"},
=======
>>>>>>> 590907d0
    }

    @classmethod
    def INPUT_TYPES(cls):
        return {
            "required": {
                "pose_data": ("POSEDATA",),
                "part": (list(cls.PART_DEFINITIONS.keys()), {"default": "feet"}),
<<<<<<< HEAD
                "offset_x": ("FLOAT", {"default": 0.0, "min": -1000.0, "max": 1000.0, "step": 0.01,
                                          "tooltip": "Horizontal offset applied to the selected keypoints (normalized)."}),
                "offset_y": ("FLOAT", {"default": 0.0, "min": -1000.0, "max": 1000.0, "step": 0.01,
                                          "tooltip": "Vertical offset applied to the selected keypoints (normalized)."}),
                "scale": ("FLOAT", {"default": 1.0, "min": -1000.0, "max": 1000.0, "step": 0.01,
=======
                "offset_x": ("FLOAT", {"default": 0.0, "min": -1.0, "max": 1.0, "step": 0.01,
                                          "tooltip": "Horizontal offset applied to the selected keypoints (normalized)."}),
                "offset_y": ("FLOAT", {"default": 0.0, "min": -1.0, "max": 1.0, "step": 0.01,
                                          "tooltip": "Vertical offset applied to the selected keypoints (normalized)."}),
                "scale": ("FLOAT", {"default": 1.0, "min": 0.0, "max": 5.0, "step": 0.01,
>>>>>>> 590907d0
                                       "tooltip": "Scale factor applied around the part centroid."}),
                "confidence_scale": ("FLOAT", {"default": 1.0, "min": 0.0, "max": 5.0, "step": 0.01,
                                                  "tooltip": "Multiplier for confidence scores of the manipulated keypoints."}),
                "apply_to_retarget": ("BOOLEAN", {"default": True,
                                                     "tooltip": "Apply manipulation to retargeted pose metas."}),
                "apply_to_original": ("BOOLEAN", {"default": True,
                                                     "tooltip": "Apply manipulation to original pose metas."}),
                "apply_to_reference": ("BOOLEAN", {"default": False,
                                                      "tooltip": "Apply manipulation to the reference pose meta if present."}),
                "clamp_to_unit": ("BOOLEAN", {"default": True,
                                                 "tooltip": "Clamp manipulated coordinates to the [0,1] range before rescaling."}),
            },
        }

    RETURN_TYPES = ("POSEDATA",)
    RETURN_NAMES = ("pose_data",)
    FUNCTION = "manipulate"
    CATEGORY = "WanAnimatePreprocess"
    DESCRIPTION = "Manipulates sections of pose data such as legs, torso, or arms by applying offsets and scaling."

    def _collect_indices(self, part: str) -> Dict[str, Union[List[int], str]]:
        return self.PART_DEFINITIONS.get(part, {})

    def _valid_indices(self, count: int, spec: Union[List[int], str]) -> List[int]:
        if isinstance(spec, str):
            if spec == "all":
                return list(range(count))
            return []
        return [idx for idx in spec if isinstance(idx, int) and 0 <= idx < count]

    def _transform_block(self, coords: np.ndarray, indices: List[int], width: float, height: float,
                         offset_x: float, offset_y: float, scale: float, clamp: bool) -> None:
        if coords is None or not indices:
            return
        width = max(float(width), 1.0)
        height = max(float(height), 1.0)
        selected = coords[indices].astype(np.float32)
        if selected.size == 0:
            return
        norm = selected / np.array([width, height], dtype=np.float32)
        center = norm.mean(axis=0, keepdims=True)
        norm = (norm - center) * scale + center
        norm[:, 0] += offset_x
        norm[:, 1] += offset_y
        if clamp:
            norm = np.clip(norm, 0.0, 1.0)
        coords[indices, 0] = norm[:, 0] * width
        coords[indices, 1] = norm[:, 1] * height

    def _scale_confidences(self, conf: np.ndarray, indices: List[int], factor: float) -> None:
        if conf is None or not indices:
            return
        conf[indices] = np.clip(conf[indices] * factor, 0.0, 1.0)

    def _manipulate_aapose(self, meta: AAPoseMeta, part_map: Dict[str, Union[List[int], str]], offset_x: float,
                            offset_y: float, scale: float, confidence_scale: float, clamp: bool) -> None:
        if meta is None:
            return
        body_indices = self._valid_indices(meta.kps_body.shape[0] if meta.kps_body is not None else 0,
                                           part_map.get("body", []))
        self._transform_block(meta.kps_body, body_indices, meta.width, meta.height, offset_x, offset_y, scale, clamp)
        self._scale_confidences(meta.kps_body_p, body_indices, confidence_scale)

        lhand_spec = part_map.get("lhand")
        if meta.kps_lhand is not None and lhand_spec is not None:
            l_indices = self._valid_indices(meta.kps_lhand.shape[0], lhand_spec)
            self._transform_block(meta.kps_lhand, l_indices, meta.width, meta.height, offset_x, offset_y, scale, clamp)
            self._scale_confidences(meta.kps_lhand_p, l_indices, confidence_scale)

        rhand_spec = part_map.get("rhand")
        if meta.kps_rhand is not None and rhand_spec is not None:
            r_indices = self._valid_indices(meta.kps_rhand.shape[0], rhand_spec)
            self._transform_block(meta.kps_rhand, r_indices, meta.width, meta.height, offset_x, offset_y, scale, clamp)
            self._scale_confidences(meta.kps_rhand_p, r_indices, confidence_scale)

<<<<<<< HEAD
        face_spec = part_map.get("face")
        if meta.kps_face is not None and face_spec is not None:
            f_indices = self._valid_indices(meta.kps_face.shape[0], face_spec)
            self._transform_block(meta.kps_face, f_indices, meta.width, meta.height, offset_x, offset_y, scale, clamp)
            self._scale_confidences(meta.kps_face_p, f_indices, confidence_scale)

=======
>>>>>>> 590907d0
    def _manipulate_dict_meta(self, meta: Dict[str, Any], part_map: Dict[str, Union[List[int], str]], offset_x: float,
                              offset_y: float, scale: float, confidence_scale: float, clamp: bool) -> None:
        if meta is None:
            return
        width = float(meta.get("width", 1.0))
        height = float(meta.get("height", 1.0))

        def transform_array(key: str, indices_spec: Union[List[int], str]):
            if indices_spec is None:
                return
            arr = meta.get(key)
            if arr is None:
                return
            arr_np = np.asarray(arr, dtype=np.float32)
            if arr_np.ndim != 2 or arr_np.shape[1] < 2:
                return
            indices = self._valid_indices(arr_np.shape[0], indices_spec)
            if not indices:
                return
            coords = arr_np[:, :2].copy()
            self._transform_block(coords, indices, width, height, offset_x, offset_y, scale, clamp)
            arr_np[indices, :2] = coords[indices]
            if arr_np.shape[1] >= 3:
                arr_np[indices, 2] = np.clip(arr_np[indices, 2] * confidence_scale, 0.0, 1.0)
            meta[key] = arr_np

        transform_array("keypoints_body", part_map.get("body"))
        transform_array("keypoints_left_hand", part_map.get("lhand"))
        transform_array("keypoints_right_hand", part_map.get("rhand"))
<<<<<<< HEAD
        transform_array("keypoints_face", part_map.get("face"))
=======
>>>>>>> 590907d0

    def _manipulate_meta(self, meta: Any, part_map: Dict[str, Union[List[int], str]], offset_x: float, offset_y: float,
                          scale: float, confidence_scale: float, clamp: bool) -> Any:
        if isinstance(meta, AAPoseMeta):
            self._manipulate_aapose(meta, part_map, offset_x, offset_y, scale, confidence_scale, clamp)
            return meta
        if isinstance(meta, dict):
            self._manipulate_dict_meta(meta, part_map, offset_x, offset_y, scale, confidence_scale, clamp)
            return meta
        return meta

    def manipulate(self, pose_data, part, offset_x, offset_y, scale, confidence_scale,
                   apply_to_retarget=True, apply_to_original=True, apply_to_reference=False, clamp_to_unit=True):
        updated_pose_data = copy.deepcopy(pose_data)
        part_map = self._collect_indices(part)

        if apply_to_retarget:
            metas = updated_pose_data.get("pose_metas", [])
            for idx, meta in enumerate(metas):
                metas[idx] = self._manipulate_meta(meta, part_map, offset_x, offset_y, scale, confidence_scale, clamp_to_unit)
            updated_pose_data["pose_metas"] = metas

        if apply_to_original:
            metas = updated_pose_data.get("pose_metas_original", [])
            for idx, meta in enumerate(metas):
                metas[idx] = self._manipulate_meta(meta, part_map, offset_x, offset_y, scale, confidence_scale, clamp_to_unit)
            updated_pose_data["pose_metas_original"] = metas

        if apply_to_reference and updated_pose_data.get("refer_pose_meta") is not None:
            updated_pose_data["refer_pose_meta"] = self._manipulate_meta(
                updated_pose_data["refer_pose_meta"], part_map, offset_x, offset_y, scale, confidence_scale, clamp_to_unit
            )

        return (updated_pose_data,)


class PoseDataToOpenPose:
    @classmethod
    def INPUT_TYPES(cls):
        return {
            "required": {
                "pose_data": ("POSEDATA",),
                "use_retarget_pose": ("BOOLEAN", {"default": False, "tooltip": "When true, convert the retargeted pose instead of the original detection."}),
                "include_face": ("BOOLEAN", {"default": True, "tooltip": "Include face keypoints in the exported data."}),
                "include_hands": ("BOOLEAN", {"default": True, "tooltip": "Include hand keypoints in the exported data."}),
            }
        }

    RETURN_TYPES = ("STRING",)
    RETURN_NAMES = ("openpose_json",)
    FUNCTION = "convert"
    CATEGORY = "WanAnimatePreprocess"
    DESCRIPTION = "Converts pose data into the standard OpenPose JSON dictionary format."

    def _meta_to_arrays(self, meta: Union[Dict[str, Any], AAPoseMeta]) -> Tuple[int, int, np.ndarray, np.ndarray, np.ndarray, np.ndarray]:
        if isinstance(meta, AAPoseMeta):
            width = int(meta.width)
            height = int(meta.height)

            def _combine(points: Union[np.ndarray, None], scores: Union[np.ndarray, None]) -> np.ndarray:
                if points is None:
                    return np.zeros((0, 3), dtype=np.float32)
                points = np.asarray(points, dtype=np.float32)
                if points.ndim != 2 or points.shape[1] != 2:
                    return np.zeros((0, 3), dtype=np.float32)
                if scores is None:
                    scores_arr = np.ones(points.shape[0], dtype=np.float32)
                else:
                    scores_arr = np.asarray(scores, dtype=np.float32).reshape(-1)
                    if scores_arr.shape[0] != points.shape[0]:
                        scores_arr = np.ones(points.shape[0], dtype=np.float32)
                return np.concatenate([points, scores_arr[:, None]], axis=1)

            body = _combine(meta.kps_body, meta.kps_body_p)
            lhand = _combine(meta.kps_lhand, meta.kps_lhand_p)
            rhand = _combine(meta.kps_rhand, meta.kps_rhand_p)
            face = _combine(meta.kps_face, meta.kps_face_p)
        else:
            width = int(meta["width"])
            height = int(meta["height"])
            body = np.asarray(meta.get("keypoints_body", np.zeros((0, 3), dtype=np.float32)), dtype=np.float32)
            lhand = np.asarray(meta.get("keypoints_left_hand", np.zeros((0, 3), dtype=np.float32)), dtype=np.float32)
            rhand = np.asarray(meta.get("keypoints_right_hand", np.zeros((0, 3), dtype=np.float32)), dtype=np.float32)
            face = np.asarray(meta.get("keypoints_face", np.zeros((0, 3), dtype=np.float32)), dtype=np.float32)

        return width, height, body, lhand, rhand, face

    def _to_openpose_list(self, keypoints: np.ndarray, width: int, height: int) -> List[float]:
        if keypoints.size == 0:
            return []

        coords = keypoints[:, :2]
        conf = keypoints[:, 2] if keypoints.shape[1] > 2 else np.ones(keypoints.shape[0], dtype=np.float32)

        max_coord = np.max(coords) if coords.size else 0
        if max_coord <= 1.5:
            xs = coords[:, 0] * width
            ys = coords[:, 1] * height
        else:
            xs = coords[:, 0]
            ys = coords[:, 1]

        openpose_kps: List[float] = []
        for x, y, c in zip(xs, ys, conf):
            openpose_kps.extend([float(x), float(y), float(c)])
        return openpose_kps

    def convert(self, pose_data, use_retarget_pose=False, include_face=True, include_hands=True):
        metas_source_key = "pose_metas" if use_retarget_pose else "pose_metas_original"
        metas: Iterable[Any] = pose_data.get(metas_source_key, [])
        if not metas:
            metas = pose_data.get("pose_metas_original", [])

        openpose_frames: List[Dict[str, Any]] = []
        for idx, meta in enumerate(metas):
            width, height, body, lhand, rhand, face = self._meta_to_arrays(meta)

            frame_entry: Dict[str, Any] = {
                "version": 1.3,
                "people": [
                    {
                        "person_id": [-1],
                        "pose_keypoints_2d": self._to_openpose_list(body, width, height),
                        "pose_keypoints_3d": [],
                        "face_keypoints_2d": self._to_openpose_list(face, width, height) if include_face else [],
                        "face_keypoints_3d": [],
                        "hand_left_keypoints_2d": self._to_openpose_list(lhand, width, height) if include_hands else [],
                        "hand_left_keypoints_3d": [],
                        "hand_right_keypoints_2d": self._to_openpose_list(rhand, width, height) if include_hands else [],
                        "hand_right_keypoints_3d": [],
                    }
                ],
                "canvas_width": width,
                "canvas_height": height,
                "frame_index": idx,
            }

            openpose_frames.append(frame_entry)

        json_output = json.dumps(openpose_frames, ensure_ascii=False)
        return (json_output,)

<<<<<<< HEAD

class PoseDataToOpenPoseKeypoints:
    @classmethod
    def INPUT_TYPES(cls):
        return {
            "required": {
                "pose_data": ("POSEDATA",),
                "use_retarget_pose": (
                    "BOOLEAN",
                    {
                        "default": False,
                        "tooltip": "When true, keypoints are taken from the retargeted pose meta list.",
                    },
                ),
                "frame_index": (
                    "INT",
                    {
                        "default": 0,
                        "min": 0,
                        "max": 4096,
                        "step": 1,
                        "tooltip": "Frame index to extract keypoints from. Clamped to the available range.",
                    },
                ),
            }
        }

    RETURN_TYPES = ("POSEKEYPOINTS", "POSEKEYPOINTS")
    RETURN_NAMES = ("pose_keypoints", "pose_keypoints_all")
    FUNCTION = "convert"
    CATEGORY = "WanAnimatePreprocess"
    DESCRIPTION = (
        "Extracts OpenPose-format pose keypoints (x, y, confidence) from stored pose metadata without wrapping them into JSON. "
        "Returns the selected frame as well as the complete sequence."
    )

    def convert(self, pose_data, use_retarget_pose=False, frame_index=0):
        source_key = "pose_metas" if use_retarget_pose else "pose_metas_original"
        metas: Iterable[Any] = pose_data.get(source_key, [])
        if not metas:
            metas = pose_data.get("pose_metas_original", [])

        converter = PoseDataToOpenPose()
        all_keypoints: List[List[float]] = []
        for meta in metas:
            width, height, body, _, _, _ = converter._meta_to_arrays(meta)
            all_keypoints.append(converter._to_openpose_list(body, width, height))

        if not all_keypoints:
            return ([], [])

        clamped_index = max(0, min(int(frame_index), len(all_keypoints) - 1))
        selected = all_keypoints[clamped_index]
        return (selected, all_keypoints)


class KeyFrameBodyPointsManipulator:
    PART_DEFINITIONS: Dict[str, Union[List[int], str]] = {
        "feet": [15, 16],
        "legs": [13, 14],
        "full_legs": [11, 12, 13, 14, 15, 16],
        "both_legs": [11, 12, 13, 14, 15, 16],
        "torso": [5, 6, 11, 12],
        "shoulders": [5, 6],
        "hands": [9, 10],
        "arms": [5, 6, 7, 8, 9, 10],
        "body": list(range(len(COCO_BODY_KEYPOINT_NAMES))),
        "head": [0, 1, 2, 3, 4],
        "face": [0, 1, 2, 3, 4],
        "full_body": list(range(len(COCO_BODY_KEYPOINT_NAMES))),
    }

    @classmethod
    def INPUT_TYPES(cls):
        return {
            "required": {
                "key_frame_body_points": (
                    "STRING",
                    {"tooltip": "Key frame body points JSON as emitted by Pose and Face Detection."},
                ),
                "part": (list(cls.PART_DEFINITIONS.keys()), {"default": "feet"}),
                "offset_x": ("FLOAT", {"default": 0.0, "min": -1000.0, "max": 1000.0, "step": 0.01,
                                          "tooltip": "Horizontal pixel offset for the selected keypoints."}),
                "offset_y": ("FLOAT", {"default": 0.0, "min": -1000.0, "max": 1000.0, "step": 0.01,
                                          "tooltip": "Vertical pixel offset for the selected keypoints."}),
                "scale": ("FLOAT", {"default": 1.0, "min": -1000.0, "max": 1000.0, "step": 0.01,
                                       "tooltip": "Scale factor applied around the centroid of the selected points."}),
                "confidence_scale": ("FLOAT", {"default": 1.0, "min": 0.0, "max": 5.0, "step": 0.01,
                                                  "tooltip": "Multiplier applied to score/confidence fields when available."}),
                "clamp_to_positive": ("BOOLEAN", {"default": True,
                                                    "tooltip": "Clamp manipulated coordinates to stay at or above zero."}),
            }
        }

    RETURN_TYPES = ("STRING",)
    RETURN_NAMES = ("key_frame_body_points",)
    FUNCTION = "manipulate"
    CATEGORY = "WanAnimatePreprocess"
    DESCRIPTION = "Applies offsets and scaling to selected key frame body points such as legs, torso, or hands."

    def _part_indices(self, part: str) -> List[int]:
        spec = self.PART_DEFINITIONS.get(part, [])
        if isinstance(spec, str):
            if spec == "all":
                return list(range(len(COCO_BODY_KEYPOINT_NAMES)))
            return []
        return list(spec)

    def _resolve_entry_indices(self, entries: List[Dict[str, Any]]) -> List[Union[int, None]]:
        fallback = KEY_FRAME_BODY_INDICES
        if len(entries) == len(LEGACY_KEY_FRAME_BODY_INDICES):
            fallback = LEGACY_KEY_FRAME_BODY_INDICES

        resolved: List[Union[int, None]] = []
        fallback_iter = iter(fallback)
        for entry in entries:
            idx = None
            if isinstance(entry, dict):
                candidate = entry.get("index")
                if isinstance(candidate, int):
                    idx = candidate
            if idx is None:
                idx = next(fallback_iter, None)
            resolved.append(idx)
        return resolved

    def _collect_points(self, entries: List[Dict[str, Any]], indices: List[Union[int, None]],
                         target: Iterable[int]) -> Tuple[List[int], np.ndarray]:
        selected_indices: List[int] = []
        coords: List[List[float]] = []
        target_set = set(target)
        for list_idx, (entry, original_idx) in enumerate(zip(entries, indices)):
            if original_idx is None or original_idx not in target_set:
                continue
            try:
                x = float(entry.get("x", 0.0))
                y = float(entry.get("y", 0.0))
            except (TypeError, ValueError):
                continue
            selected_indices.append(list_idx)
            coords.append([x, y])
        if not coords:
            return [], np.zeros((0, 2), dtype=np.float32)
        return selected_indices, np.asarray(coords, dtype=np.float32)

    def _apply_confidence_scale(self, entry: Dict[str, Any], factor: float) -> None:
        for key in ("confidence", "score"):
            if key in entry:
                try:
                    value = float(entry[key]) * factor
                except (TypeError, ValueError):
                    continue
                entry[key] = float(np.clip(value, 0.0, 1.0))

    def manipulate(self, key_frame_body_points, part, offset_x, offset_y, scale, confidence_scale, clamp_to_positive=True):
        try:
            parsed = json.loads(key_frame_body_points)
        except (json.JSONDecodeError, TypeError):
            logging.warning("KeyFrameBodyPointsManipulator received invalid JSON payload.")
            return (key_frame_body_points,)

        if isinstance(parsed, dict):
            entries = parsed.get("points", [])
            container = parsed
            use_dict = True
        else:
            entries = parsed
            container = None
            use_dict = False

        if not isinstance(entries, list):
            logging.warning("KeyFrameBodyPointsManipulator expected a list of points.")
            return (key_frame_body_points,)

        indices = self._resolve_entry_indices(entries)
        target_indices = self._part_indices(part)
        list_indices, coords = self._collect_points(entries, indices, target_indices)
        if coords.size == 0:
            return (key_frame_body_points,)

        center = coords.mean(axis=0, keepdims=True)
        transformed = (coords - center) * float(scale) + center
        transformed[:, 0] += float(offset_x)
        transformed[:, 1] += float(offset_y)
        if clamp_to_positive:
            transformed = np.clip(transformed, 0.0, None)

        for idx, point in zip(list_indices, transformed):
            entry = entries[idx]
            entry["x"] = float(point[0])
            entry["y"] = float(point[1])
            if confidence_scale != 1.0:
                self._apply_confidence_scale(entry, float(confidence_scale))

        updated_payload = container if use_dict else entries
        return (json.dumps(updated_payload),)


class KeyFrameBodyPointsToOpenPoseKeypoints:
    @classmethod
    def INPUT_TYPES(cls):
        return {
            "required": {
                "key_frame_body_points": (
                    "STRING",
                    {
                        "tooltip": "Key frame body points in JSON format as produced by Pose and Face Detection.",
                    },
                ),
            },
            "optional": {
                "default_confidence": (
                    "FLOAT",
                    {
                        "default": 1.0,
                        "min": 0.0,
                        "max": 1.0,
                        "step": 0.01,
                        "tooltip": "Fallback confidence value applied when none is provided for a keypoint.",
                    },
                ),
            },
        }

    RETURN_TYPES = ("POSEKEYPOINTS",)
    RETURN_NAMES = ("pose_keypoints",)
    FUNCTION = "convert"
    CATEGORY = "WanAnimatePreprocess"
    DESCRIPTION = "Converts the compact key frame body point list into an OpenPose-style flat keypoint array (x, y, confidence)."

    def convert(self, key_frame_body_points, default_confidence=1.0):
        try:
            parsed = json.loads(key_frame_body_points)
        except (json.JSONDecodeError, TypeError):
            logging.warning("KeyFrameBodyPointsToOpenPoseKeypoints received invalid JSON payload.")
            return ([],)

        if isinstance(parsed, dict):
            points_iterable = parsed.get("points", [])
        else:
            points_iterable = parsed

        openpose_keypoints: List[float] = []
        for entry in points_iterable:
            if not isinstance(entry, dict):
                continue
            x = float(entry.get("x", 0.0))
            y = float(entry.get("y", 0.0))
            confidence = entry.get("confidence")
            if confidence is None:
                confidence = entry.get("score", default_confidence)
            try:
                c_val = float(confidence)
            except (TypeError, ValueError):
                c_val = float(default_confidence)
            openpose_keypoints.extend([x, y, c_val])

        return (openpose_keypoints,)

=======
>>>>>>> 590907d0
NODE_CLASS_MAPPINGS = {
    "OnnxDetectionModelLoader10": OnnxDetectionModelLoader,
    "PoseAndFaceDetection10": PoseAndFaceDetection,
    "DrawViTPose10": DrawViTPose,
    "PoseRetargetPromptHelper10": PoseRetargetPromptHelper,
    "PoseDataManipulator10": PoseDataManipulator,
    "PoseDataToOpenPose10": PoseDataToOpenPose,
<<<<<<< HEAD
    "PoseDataToOpenPoseKeypoints10": PoseDataToOpenPoseKeypoints,
    "KeyFrameBodyPointsManipulator10": KeyFrameBodyPointsManipulator,
    "KeyFrameBodyPointsToOpenPoseKeypoints10": KeyFrameBodyPointsToOpenPoseKeypoints,
=======
>>>>>>> 590907d0
}
NODE_DISPLAY_NAME_MAPPINGS = {
    "OnnxDetectionModelLoader10": "ONNX Detection Model Loader 10",
    "PoseAndFaceDetection10": "Pose and Face Detection 10",
    "DrawViTPose10": "Draw ViT Pose 10",
    "PoseRetargetPromptHelper10": "Pose Retarget Prompt Helper 10",
    "PoseDataManipulator10": "Pose Data Manipulator 10",
    "PoseDataToOpenPose10": "Pose Data ➜ OpenPose JSON 10",
<<<<<<< HEAD
    "PoseDataToOpenPoseKeypoints10": "Pose Data ➜ OpenPose Keypoints 10",
    "KeyFrameBodyPointsManipulator10": "Key Frame Body Manipulator 10",
    "KeyFrameBodyPointsToOpenPoseKeypoints10": "Key Frame Body ➜ OpenPose Keypoints 10",
=======
>>>>>>> 590907d0
}<|MERGE_RESOLUTION|>--- conflicted
+++ resolved
@@ -398,13 +398,6 @@
         "shoulders": {"body": [5, 6]},
         "hands": {"body": [9, 10], "lhand": "all", "rhand": "all"},
         "arms": {"body": [5, 6, 7, 8, 9, 10]},
-<<<<<<< HEAD
-        "body": {"body": "all"},
-        "head": {"body": [0, 1, 2, 3, 4], "face": "all"},
-        "face": {"face": "all"},
-        "full_body": {"body": "all", "lhand": "all", "rhand": "all", "face": "all"},
-=======
->>>>>>> 590907d0
     }
 
     @classmethod
@@ -413,19 +406,11 @@
             "required": {
                 "pose_data": ("POSEDATA",),
                 "part": (list(cls.PART_DEFINITIONS.keys()), {"default": "feet"}),
-<<<<<<< HEAD
-                "offset_x": ("FLOAT", {"default": 0.0, "min": -1000.0, "max": 1000.0, "step": 0.01,
-                                          "tooltip": "Horizontal offset applied to the selected keypoints (normalized)."}),
-                "offset_y": ("FLOAT", {"default": 0.0, "min": -1000.0, "max": 1000.0, "step": 0.01,
-                                          "tooltip": "Vertical offset applied to the selected keypoints (normalized)."}),
-                "scale": ("FLOAT", {"default": 1.0, "min": -1000.0, "max": 1000.0, "step": 0.01,
-=======
                 "offset_x": ("FLOAT", {"default": 0.0, "min": -1.0, "max": 1.0, "step": 0.01,
                                           "tooltip": "Horizontal offset applied to the selected keypoints (normalized)."}),
                 "offset_y": ("FLOAT", {"default": 0.0, "min": -1.0, "max": 1.0, "step": 0.01,
                                           "tooltip": "Vertical offset applied to the selected keypoints (normalized)."}),
                 "scale": ("FLOAT", {"default": 1.0, "min": 0.0, "max": 5.0, "step": 0.01,
->>>>>>> 590907d0
                                        "tooltip": "Scale factor applied around the part centroid."}),
                 "confidence_scale": ("FLOAT", {"default": 1.0, "min": 0.0, "max": 5.0, "step": 0.01,
                                                   "tooltip": "Multiplier for confidence scores of the manipulated keypoints."}),
@@ -501,15 +486,6 @@
             self._transform_block(meta.kps_rhand, r_indices, meta.width, meta.height, offset_x, offset_y, scale, clamp)
             self._scale_confidences(meta.kps_rhand_p, r_indices, confidence_scale)
 
-<<<<<<< HEAD
-        face_spec = part_map.get("face")
-        if meta.kps_face is not None and face_spec is not None:
-            f_indices = self._valid_indices(meta.kps_face.shape[0], face_spec)
-            self._transform_block(meta.kps_face, f_indices, meta.width, meta.height, offset_x, offset_y, scale, clamp)
-            self._scale_confidences(meta.kps_face_p, f_indices, confidence_scale)
-
-=======
->>>>>>> 590907d0
     def _manipulate_dict_meta(self, meta: Dict[str, Any], part_map: Dict[str, Union[List[int], str]], offset_x: float,
                               offset_y: float, scale: float, confidence_scale: float, clamp: bool) -> None:
         if meta is None:
@@ -539,10 +515,6 @@
         transform_array("keypoints_body", part_map.get("body"))
         transform_array("keypoints_left_hand", part_map.get("lhand"))
         transform_array("keypoints_right_hand", part_map.get("rhand"))
-<<<<<<< HEAD
-        transform_array("keypoints_face", part_map.get("face"))
-=======
->>>>>>> 590907d0
 
     def _manipulate_meta(self, meta: Any, part_map: Dict[str, Union[List[int], str]], offset_x: float, offset_y: float,
                           scale: float, confidence_scale: float, clamp: bool) -> Any:
@@ -685,268 +657,6 @@
         json_output = json.dumps(openpose_frames, ensure_ascii=False)
         return (json_output,)
 
-<<<<<<< HEAD
-
-class PoseDataToOpenPoseKeypoints:
-    @classmethod
-    def INPUT_TYPES(cls):
-        return {
-            "required": {
-                "pose_data": ("POSEDATA",),
-                "use_retarget_pose": (
-                    "BOOLEAN",
-                    {
-                        "default": False,
-                        "tooltip": "When true, keypoints are taken from the retargeted pose meta list.",
-                    },
-                ),
-                "frame_index": (
-                    "INT",
-                    {
-                        "default": 0,
-                        "min": 0,
-                        "max": 4096,
-                        "step": 1,
-                        "tooltip": "Frame index to extract keypoints from. Clamped to the available range.",
-                    },
-                ),
-            }
-        }
-
-    RETURN_TYPES = ("POSEKEYPOINTS", "POSEKEYPOINTS")
-    RETURN_NAMES = ("pose_keypoints", "pose_keypoints_all")
-    FUNCTION = "convert"
-    CATEGORY = "WanAnimatePreprocess"
-    DESCRIPTION = (
-        "Extracts OpenPose-format pose keypoints (x, y, confidence) from stored pose metadata without wrapping them into JSON. "
-        "Returns the selected frame as well as the complete sequence."
-    )
-
-    def convert(self, pose_data, use_retarget_pose=False, frame_index=0):
-        source_key = "pose_metas" if use_retarget_pose else "pose_metas_original"
-        metas: Iterable[Any] = pose_data.get(source_key, [])
-        if not metas:
-            metas = pose_data.get("pose_metas_original", [])
-
-        converter = PoseDataToOpenPose()
-        all_keypoints: List[List[float]] = []
-        for meta in metas:
-            width, height, body, _, _, _ = converter._meta_to_arrays(meta)
-            all_keypoints.append(converter._to_openpose_list(body, width, height))
-
-        if not all_keypoints:
-            return ([], [])
-
-        clamped_index = max(0, min(int(frame_index), len(all_keypoints) - 1))
-        selected = all_keypoints[clamped_index]
-        return (selected, all_keypoints)
-
-
-class KeyFrameBodyPointsManipulator:
-    PART_DEFINITIONS: Dict[str, Union[List[int], str]] = {
-        "feet": [15, 16],
-        "legs": [13, 14],
-        "full_legs": [11, 12, 13, 14, 15, 16],
-        "both_legs": [11, 12, 13, 14, 15, 16],
-        "torso": [5, 6, 11, 12],
-        "shoulders": [5, 6],
-        "hands": [9, 10],
-        "arms": [5, 6, 7, 8, 9, 10],
-        "body": list(range(len(COCO_BODY_KEYPOINT_NAMES))),
-        "head": [0, 1, 2, 3, 4],
-        "face": [0, 1, 2, 3, 4],
-        "full_body": list(range(len(COCO_BODY_KEYPOINT_NAMES))),
-    }
-
-    @classmethod
-    def INPUT_TYPES(cls):
-        return {
-            "required": {
-                "key_frame_body_points": (
-                    "STRING",
-                    {"tooltip": "Key frame body points JSON as emitted by Pose and Face Detection."},
-                ),
-                "part": (list(cls.PART_DEFINITIONS.keys()), {"default": "feet"}),
-                "offset_x": ("FLOAT", {"default": 0.0, "min": -1000.0, "max": 1000.0, "step": 0.01,
-                                          "tooltip": "Horizontal pixel offset for the selected keypoints."}),
-                "offset_y": ("FLOAT", {"default": 0.0, "min": -1000.0, "max": 1000.0, "step": 0.01,
-                                          "tooltip": "Vertical pixel offset for the selected keypoints."}),
-                "scale": ("FLOAT", {"default": 1.0, "min": -1000.0, "max": 1000.0, "step": 0.01,
-                                       "tooltip": "Scale factor applied around the centroid of the selected points."}),
-                "confidence_scale": ("FLOAT", {"default": 1.0, "min": 0.0, "max": 5.0, "step": 0.01,
-                                                  "tooltip": "Multiplier applied to score/confidence fields when available."}),
-                "clamp_to_positive": ("BOOLEAN", {"default": True,
-                                                    "tooltip": "Clamp manipulated coordinates to stay at or above zero."}),
-            }
-        }
-
-    RETURN_TYPES = ("STRING",)
-    RETURN_NAMES = ("key_frame_body_points",)
-    FUNCTION = "manipulate"
-    CATEGORY = "WanAnimatePreprocess"
-    DESCRIPTION = "Applies offsets and scaling to selected key frame body points such as legs, torso, or hands."
-
-    def _part_indices(self, part: str) -> List[int]:
-        spec = self.PART_DEFINITIONS.get(part, [])
-        if isinstance(spec, str):
-            if spec == "all":
-                return list(range(len(COCO_BODY_KEYPOINT_NAMES)))
-            return []
-        return list(spec)
-
-    def _resolve_entry_indices(self, entries: List[Dict[str, Any]]) -> List[Union[int, None]]:
-        fallback = KEY_FRAME_BODY_INDICES
-        if len(entries) == len(LEGACY_KEY_FRAME_BODY_INDICES):
-            fallback = LEGACY_KEY_FRAME_BODY_INDICES
-
-        resolved: List[Union[int, None]] = []
-        fallback_iter = iter(fallback)
-        for entry in entries:
-            idx = None
-            if isinstance(entry, dict):
-                candidate = entry.get("index")
-                if isinstance(candidate, int):
-                    idx = candidate
-            if idx is None:
-                idx = next(fallback_iter, None)
-            resolved.append(idx)
-        return resolved
-
-    def _collect_points(self, entries: List[Dict[str, Any]], indices: List[Union[int, None]],
-                         target: Iterable[int]) -> Tuple[List[int], np.ndarray]:
-        selected_indices: List[int] = []
-        coords: List[List[float]] = []
-        target_set = set(target)
-        for list_idx, (entry, original_idx) in enumerate(zip(entries, indices)):
-            if original_idx is None or original_idx not in target_set:
-                continue
-            try:
-                x = float(entry.get("x", 0.0))
-                y = float(entry.get("y", 0.0))
-            except (TypeError, ValueError):
-                continue
-            selected_indices.append(list_idx)
-            coords.append([x, y])
-        if not coords:
-            return [], np.zeros((0, 2), dtype=np.float32)
-        return selected_indices, np.asarray(coords, dtype=np.float32)
-
-    def _apply_confidence_scale(self, entry: Dict[str, Any], factor: float) -> None:
-        for key in ("confidence", "score"):
-            if key in entry:
-                try:
-                    value = float(entry[key]) * factor
-                except (TypeError, ValueError):
-                    continue
-                entry[key] = float(np.clip(value, 0.0, 1.0))
-
-    def manipulate(self, key_frame_body_points, part, offset_x, offset_y, scale, confidence_scale, clamp_to_positive=True):
-        try:
-            parsed = json.loads(key_frame_body_points)
-        except (json.JSONDecodeError, TypeError):
-            logging.warning("KeyFrameBodyPointsManipulator received invalid JSON payload.")
-            return (key_frame_body_points,)
-
-        if isinstance(parsed, dict):
-            entries = parsed.get("points", [])
-            container = parsed
-            use_dict = True
-        else:
-            entries = parsed
-            container = None
-            use_dict = False
-
-        if not isinstance(entries, list):
-            logging.warning("KeyFrameBodyPointsManipulator expected a list of points.")
-            return (key_frame_body_points,)
-
-        indices = self._resolve_entry_indices(entries)
-        target_indices = self._part_indices(part)
-        list_indices, coords = self._collect_points(entries, indices, target_indices)
-        if coords.size == 0:
-            return (key_frame_body_points,)
-
-        center = coords.mean(axis=0, keepdims=True)
-        transformed = (coords - center) * float(scale) + center
-        transformed[:, 0] += float(offset_x)
-        transformed[:, 1] += float(offset_y)
-        if clamp_to_positive:
-            transformed = np.clip(transformed, 0.0, None)
-
-        for idx, point in zip(list_indices, transformed):
-            entry = entries[idx]
-            entry["x"] = float(point[0])
-            entry["y"] = float(point[1])
-            if confidence_scale != 1.0:
-                self._apply_confidence_scale(entry, float(confidence_scale))
-
-        updated_payload = container if use_dict else entries
-        return (json.dumps(updated_payload),)
-
-
-class KeyFrameBodyPointsToOpenPoseKeypoints:
-    @classmethod
-    def INPUT_TYPES(cls):
-        return {
-            "required": {
-                "key_frame_body_points": (
-                    "STRING",
-                    {
-                        "tooltip": "Key frame body points in JSON format as produced by Pose and Face Detection.",
-                    },
-                ),
-            },
-            "optional": {
-                "default_confidence": (
-                    "FLOAT",
-                    {
-                        "default": 1.0,
-                        "min": 0.0,
-                        "max": 1.0,
-                        "step": 0.01,
-                        "tooltip": "Fallback confidence value applied when none is provided for a keypoint.",
-                    },
-                ),
-            },
-        }
-
-    RETURN_TYPES = ("POSEKEYPOINTS",)
-    RETURN_NAMES = ("pose_keypoints",)
-    FUNCTION = "convert"
-    CATEGORY = "WanAnimatePreprocess"
-    DESCRIPTION = "Converts the compact key frame body point list into an OpenPose-style flat keypoint array (x, y, confidence)."
-
-    def convert(self, key_frame_body_points, default_confidence=1.0):
-        try:
-            parsed = json.loads(key_frame_body_points)
-        except (json.JSONDecodeError, TypeError):
-            logging.warning("KeyFrameBodyPointsToOpenPoseKeypoints received invalid JSON payload.")
-            return ([],)
-
-        if isinstance(parsed, dict):
-            points_iterable = parsed.get("points", [])
-        else:
-            points_iterable = parsed
-
-        openpose_keypoints: List[float] = []
-        for entry in points_iterable:
-            if not isinstance(entry, dict):
-                continue
-            x = float(entry.get("x", 0.0))
-            y = float(entry.get("y", 0.0))
-            confidence = entry.get("confidence")
-            if confidence is None:
-                confidence = entry.get("score", default_confidence)
-            try:
-                c_val = float(confidence)
-            except (TypeError, ValueError):
-                c_val = float(default_confidence)
-            openpose_keypoints.extend([x, y, c_val])
-
-        return (openpose_keypoints,)
-
-=======
->>>>>>> 590907d0
 NODE_CLASS_MAPPINGS = {
     "OnnxDetectionModelLoader10": OnnxDetectionModelLoader,
     "PoseAndFaceDetection10": PoseAndFaceDetection,
@@ -954,12 +664,6 @@
     "PoseRetargetPromptHelper10": PoseRetargetPromptHelper,
     "PoseDataManipulator10": PoseDataManipulator,
     "PoseDataToOpenPose10": PoseDataToOpenPose,
-<<<<<<< HEAD
-    "PoseDataToOpenPoseKeypoints10": PoseDataToOpenPoseKeypoints,
-    "KeyFrameBodyPointsManipulator10": KeyFrameBodyPointsManipulator,
-    "KeyFrameBodyPointsToOpenPoseKeypoints10": KeyFrameBodyPointsToOpenPoseKeypoints,
-=======
->>>>>>> 590907d0
 }
 NODE_DISPLAY_NAME_MAPPINGS = {
     "OnnxDetectionModelLoader10": "ONNX Detection Model Loader 10",
@@ -968,10 +672,4 @@
     "PoseRetargetPromptHelper10": "Pose Retarget Prompt Helper 10",
     "PoseDataManipulator10": "Pose Data Manipulator 10",
     "PoseDataToOpenPose10": "Pose Data ➜ OpenPose JSON 10",
-<<<<<<< HEAD
-    "PoseDataToOpenPoseKeypoints10": "Pose Data ➜ OpenPose Keypoints 10",
-    "KeyFrameBodyPointsManipulator10": "Key Frame Body Manipulator 10",
-    "KeyFrameBodyPointsToOpenPoseKeypoints10": "Key Frame Body ➜ OpenPose Keypoints 10",
-=======
->>>>>>> 590907d0
 }